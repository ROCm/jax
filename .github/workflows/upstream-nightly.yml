name: CI - with Numpy/Scipy nightly wheels (nightly)
# This configures a github action that runs the JAX test suite against nightly development builds
# of numpy and scipy, in order to catch issues with new package versions prior to their release.
# Unlike our other CI, this is one that we expect to fail frequently, and so we don't run it against
# every commit and PR in the repository. Rather, we run it on a schedule, and failures lead to an
# issue being created or updated.
# Portions of this adapted from https://github.com/pydata/xarray/blob/main/.github/workflows/upstream-dev-ci.yaml

concurrency:
  group: ${{ github.workflow }}-${{ github.ref }}
  cancel-in-progress: true

on:
  schedule:
    - cron: "0 12 * * *" # Daily at 12:00 UTC
  workflow_dispatch: # allows triggering the workflow run manually
  pull_request:  # Automatically trigger on pull requests affecting this file
    branches:
      - main
    paths:
      - '**workflows/upstream-nightly.yml'

jobs:
  upstream-dev:
<<<<<<< HEAD
    runs-on: ubuntu-latest
=======
    runs-on: ROCM-Ubuntu
>>>>>>> bc2b5d04
    permissions:
      contents: read
      issues: write  # for failed-build-issue
    strategy:
      fail-fast: false
      matrix:
        python-version: ["3.13"]
    steps:
      - uses: actions/checkout@11bd71901bbe5b1630ceea73d27597364c9af683  # v4.2.2
      - name: Set up Python ${{ matrix.python-version }}
        uses: actions/setup-python@0b93645e9fea7318ecaed2b359559ac225c90a2b  # v5.3.0
        with:
          python-version: ${{ matrix.python-version }}
      - name: Install JAX test requirements
        run: |
          pip install .[ci] -r build/test-requirements.txt
      - name: Install numpy & scipy development versions
        run: |
          pip install \
            -i https://pypi.anaconda.org/scientific-python-nightly-wheels/simple \
            --no-deps \
            --pre \
            --upgrade \
            numpy \
            scipy
          python -c "import numpy; print(f'{numpy.__version__=}')"
          python -c "import scipy; print(f'{scipy.__version__=}')"
      - name: Run tests
        if: success()
        id: status
        env:
          JAX_NUM_GENERATED_CASES: 1
          JAX_ENABLE_X64: true
          JAX_ENABLE_CHECKS: true
          JAX_SKIP_SLOW_TESTS: true
          PY_COLORS: 1
        run: |
          echo "JAX_NUM_GENERATED_CASES=$JAX_NUM_GENERATED_CASES"
          echo "JAX_ENABLE_X64=$JAX_ENABLE_X64"
          echo "JAX_ENABLE_CHECKS=$JAX_ENABLE_CHECKS"
          echo "JAX_SKIP_SLOW_TESTS=$JAX_SKIP_SLOW_TESTS"
          pytest -n auto --tb=short --maxfail=20 tests examples
      - name: Notify failed build
        uses: jayqi/failed-build-issue-action@1a893bbf43ef1c2a8705e2b115cd4f0fe3c5649b  # v1.2.0
        if: failure() && github.event.pull_request == null
        with:
          github-token: ${{ secrets.GITHUB_TOKEN }}<|MERGE_RESOLUTION|>--- conflicted
+++ resolved
@@ -22,11 +22,7 @@
 
 jobs:
   upstream-dev:
-<<<<<<< HEAD
-    runs-on: ubuntu-latest
-=======
     runs-on: ROCM-Ubuntu
->>>>>>> bc2b5d04
     permissions:
       contents: read
       issues: write  # for failed-build-issue
