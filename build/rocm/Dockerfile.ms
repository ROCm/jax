--- conflicted
+++ resolved
@@ -15,8 +15,6 @@
 COPY ${CUSTOM_INSTALL} /${CUSTOM_INSTALL}
 COPY setup.rocm.sh /setup.rocm.sh
 RUN /setup.rocm.sh $ROCM_VERSION
-<<<<<<< HEAD
-=======
 
 # Set up paths
 ENV HCC_HOME=$ROCM_PATH/hcc
@@ -53,21 +51,13 @@
 
 COPY ${CUSTOM_INSTALL} /${CUSTOM_INSTALL}
 RUN /${CUSTOM_INSTALL} $ROCM_MAJ_MIN $ROCM_BUILD_JOB $LKG_BUILD_NUM 
->>>>>>> 30a2fe66
 
 ENV HCC_HOME=$ROCM_PATH/hcc
-ENV HIP_PATH=$ROCM_PATH/
+ENV HIP_PATH=$ROCM_PATH/hip
 ENV OPENCL_ROOT=$ROCM_PATH/opencl
 ENV PATH="$HCC_HOME/bin:$HIP_PATH/bin:${PATH}"
 ENV PATH="$ROCM_PATH/bin:${PATH}"
 ENV PATH="$OPENCL_ROOT/bin:${PATH}"
-<<<<<<< HEAD
-ENV PATH="/root/bin:/root/.local/bin:$PATH"
-
-
-# Install pyenv with different python versions
-ARG PYTHON_VERSION=3.10.0
-=======
 
 # Add target file to help determine which device(s) to build for
 RUN bash -c 'echo -e "gfx900\ngfx906\ngfx908\ngfx90a\ngfx940\ngfx941\ngfx942\ngfx1030\ngfx1100" >> ${ROCM_PATH}/bin/target.lst'
@@ -88,16 +78,10 @@
 
 ENV PATH="/root/bin:/root/.local/bin:$PATH"
 
->>>>>>> 30a2fe66
 RUN git clone https://github.com/pyenv/pyenv.git /pyenv
 ENV PYENV_ROOT /pyenv
 ENV PATH $PYENV_ROOT/shims:$PYENV_ROOT/bin:$PATH
 RUN pyenv install $PYTHON_VERSION
-<<<<<<< HEAD
-RUN eval "$(pyenv init -)" && pyenv local ${PYTHON_VERSION} && pip3 install --upgrade --force-reinstall setuptools pip && pip install numpy setuptools build wheel six auditwheel scipy pytest pytest-rerunfailures matplotlib absl-py flatbuffers hypothesis
-
-=======
 RUN eval "$(pyenv init -)" && pyenv local ${PYTHON_VERSION} && pip3 install --upgrade --force-reinstall setuptools pip && pip install numpy setuptools build wheel six auditwheel scipy==1.12.0 pytest pytest-rerunfailures matplotlib absl-py
 
-CMD [ "/bin/bash" ]
->>>>>>> 30a2fe66
+CMD [ "/bin/bash" ]