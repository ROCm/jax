--- conflicted
+++ resolved
@@ -117,20 +117,12 @@
 if [[ "${RUNTIME_FLAG}" -eq 1  ]]; then
   echo "Building (runtime) container (${DOCKER_IMG_NAME}) with Dockerfile($DOCKERFILE_PATH)..."
   docker build --target rt_build --tag ${DOCKER_IMG_NAME} \
-<<<<<<< HEAD
-        --build-arg PYTHON_VERSION=$PYTHON_VERSION \
-=======
     --build-arg PYTHON_VERSION=$PYTHON_VERSION \
->>>>>>> 8018aa8b
       -f "${DOCKERFILE_PATH}" "${DOCKER_CONTEXT_PATH}"
 else
   echo "Building (CI) container (${DOCKER_IMG_NAME}) with Dockerfile($DOCKERFILE_PATH)..."
   docker build --target ci_build --tag ${DOCKER_IMG_NAME} \
-<<<<<<< HEAD
-        --build-arg PYTHON_VERSION=$PYTHON_VERSION \
-=======
     --build-arg PYTHON_VERSION=$PYTHON_VERSION \
->>>>>>> 8018aa8b
       -f "${DOCKERFILE_PATH}" "${DOCKER_CONTEXT_PATH}"  
 fi
 
